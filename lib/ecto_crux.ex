defmodule EctoCrux do
  @moduledoc """
  Crud concern to use in helper's schema implementation with common Repo methods.
  Replace methods generated with `mix phx.gen.schema`.

  ## Getting started
  #### Installation

  ```elixir
  def deps do
    [
      {:ecto_crux, "~> 1.1.5"}
    ]
  end
  ```

  #### configuration

  ```elixir
  config :ecto_crux, repo: MyApp.Repo
  ```

  #### usage example
  From a schema module `MyApp.Schema.Baguette`, create a `MyApp.Schema.Baguettes` module containing:

  ```elixir
  defmodule MyApp.Schema.Baguettes do
    use EctoCrux, module: MyApp.Schema.Baguette

    # This module is also the perfect place to implement all your custom accessors/operations arround this schema.
    # This allows you to have all your query/repo code centralized in one file, keeping your code-base clean.
  end
  ```

  You are good to go !

  Functions you can now uses with MyApp.Schema.Baguettes are available [here](EctoCrux.Schema.Baguettes.html#content)

  """

  defmacro __using__(args) do
    quote(bind_quoted: [args: args]) do
      # in caller's context
      @schema_module args[:module]
      @repo args[:repo] || Application.get_all_env(:ecto_crux)[:repo]

      alias Ecto.ULID

      import Ecto.Query, only: [from: 2, where: 2, limit: 2]

      def unquote(:schema_module)() do
        @schema_module
      end

      @doc """
      [Repo] Fetches all entries from the data store.

          # Fetch all Baguettes
          Baguettes.all()
      """
      @spec all() :: [Ecto.Schema.t()]
      def unquote(:all)() do
        @repo.all(@schema_module)
      end

      @doc """
      [Repo] Fetches all entries from the data store matching using opts

          # Fetch all french Baguettes
          Baguettes.all(prefix: "francaise")
      """
      @spec all(opts :: Keyword.t()) :: [Ecto.Schema.t()]
      def unquote(:all)(opts) do
        @repo.all(@schema_module, opts)
      end

      @doc """
      [Repo] Fetches a single struct from the data store where the primary key matches the given id.

          # Get the baguette with id primary key `01DACBCR6REMDH6446VCQEZ5EC`
          Baguettes.get("01DACBCR6REMDH6446VCQEZ5EC")

          # Get the baguette with id primary key `01DACBCR6REMDH6446VCQEZ5EC` and preload it's bakery and flavor
          Baguettes.get("01DACBCR6REMDH6446VCQEZ5EC", preloads: [:bakery, :flavor])

      note: preloads option is an crux additional feature
      """
      @spec get(id :: term, opts :: Keyword.t()) :: Ecto.Schema.t() | nil
      def unquote(:get)(id, opts \\ []) do
        @repo.get(@schema_module, id, opts)
        |> build_preload(opts[:preloads])
      end

      defp build_preload(blob, nil), do: blob
      defp build_preload(blob, []), do: blob
      defp build_preload(blob, preloads), do: preload(blob, preloads)

      @doc """
      Similar to get/1 but ignore record if column :deleted_at is not nil
      This is very useful if you use soft_delete features
      """
      @spec get_undeleted(id :: term, opts :: Keyword.t()) :: Ecto.Schema.t() | nil
      def unquote(:get_undeleted)(id, opts \\ []) do
        query = from(e in @schema_module, where: e.id == ^id, where: is_nil(e.deleted_at))

        query
        |> @repo.one()
        |> build_preload(opts[:preloads])
      end

      @doc """
      [Repo] Similar to get/2 but raises Ecto.NoResultsError if no record was found.

          # Get the baguette with id primary key `01DACBCR6REMDH6446VCQEZ5EC`
          Baguettes.get!("01DACBCR6REMDH6446VCQEZ5EC")
      """
      @spec get!(id :: term, opts :: Keyword.t()) :: Ecto.Schema.t() | nil
      def unquote(:get!)(id, opts \\ []) do
        @repo.get!(@schema_module, id, opts)
      end

      @doc """
      [Repo] Create (insert) a new baguette from attrs

          # Create a new baguette with `:kind` value set to `:tradition`
          {:ok, baguette} = Baguettes.create(%{kind: :tradition})
      """
      @spec create(attrs :: map()) :: {:ok, Ecto.Schema.t()} | {:error, Ecto.Changeset.t()}
      def unquote(:create)(attrs \\ %{}) do
        schema = struct(@schema_module)

        schema
        |> @schema_module.changeset(attrs)
        |> @repo.insert()
      end

      @doc """
      [Repo] Create (insert) a baguette from attrs if it doesn't exist

          # Create a new baguette with `:kind` value set to `:tradition`
          baguette = Baguettes.create(%{kind: :tradition})
          # Create another one with the same kind
          {:ok, another_ baguette} = Baguettes.create_if_not_exist(%{kind: :tradition})
          # `baguette` and `another_baguette` are the same `Baguette`
      """
      @spec create_if_not_exist(attrs :: map()) ::
              {:ok, Ecto.Schema.t()} | {:error, Ecto.Changeset.t()}
      def unquote(:create_if_not_exist)(attrs) do
        create_if_not_exist(attrs, attrs)
      end

      @doc """
      [Repo] Create (insert) a baguette from attrs if it doesn't exist

      Like `create_if_not_exist/1` but you can specify attrs for the presence test, and creation attrs.
      """
      @spec create_if_not_exist(presence_attrs :: map(), creation_attrs :: map()) ::
              {:ok, Ecto.Schema.t()} | {:error, Ecto.Changeset.t()}
      def unquote(:create_if_not_exist)(presence_attrs, creation_attrs) do
        blob = exist?(presence_attrs)
        if blob, do: {:ok, blob}, else: create(creation_attrs)
      end

      @doc """
      Test if an object with <presence_attrs> exist
      """
      @spec create_if_not_exist(presence_attrs :: map()) :: {:ok, Ecto.Schema.t()}
      def unquote(:exist?)(presence_attrs) do
        # convert to Keylist
        presence_attrs = Enum.reduce(presence_attrs, [], fn {k, v}, acc -> [{k, v} | acc] end)

        @schema_module
        |> where(^presence_attrs)
        |> limit(1)
        |> @repo.all()
        |> Enum.at(-1)
      end

      @doc """
      [Repo] Updates a changeset using its primary key.

          {:ok, updated_baguette} = Baguettes.update(baguette, %{kind: :best})
      """
      @spec update(blob :: Ecto.Schema.t(), attrs :: map(), opts :: Keyword.t()) ::
              {:ok, Ecto.Schema.t()} | {:error, Ecto.Changeset.t()}
      def unquote(:update)(blob, attrs, opts \\ []) do
        blob
        |> @schema_module.changeset(attrs)
        |> @repo.update()
      end

      @doc """
      [Repo] Deletes a struct using its primary key.

          {:ok, deleted_baguette} = Baguettes.delete(baguette)
      """
      @spec delete(blob :: Ecto.Schema.t(), opts :: Keyword.t()) ::
              {:ok, Ecto.Schema.t()} | {:error, Ecto.Changeset.t()}
      def unquote(:delete)(blob, opts \\ []) do
        @repo.delete(blob, opts)
      end

      # delete all

      @doc false
      def unquote(:change)(blob, attrs \\ %{}) do
        @schema_module.changeset(blob, attrs)
      end

      @doc """
      [Repo] Fetches a single result from the clauses.

          best_baguette = Baguettes.get_by(kind: :best)
      """
      @spec get_by(clauses :: Keyword.t() | map(), opts :: Keyword.t()) :: Ecto.Schema.t() | nil
      def unquote(:get_by)(clauses, opts \\ []) do
        @repo.get_by(@schema_module, clauses, opts)
      end

      @doc """
      Similar to get_by/1 but ignore record if column :deleted_at is not nil
      This is very useful if you use soft_delete features

          best_baguette = Baguettes.get_undeleted_by(kind: :best)
      """
      @spec get_undeleted_by(clauses :: Keyword.t() | map()) :: Ecto.Schema.t() | nil
      def unquote(:get_undeleted_by)(clauses) when is_map(clauses) do
        clauses
        |> Enum.map(fn {k, v} -> {k, v} end)
        |> get_undeleted_by()
      end

      def unquote(:get_undeleted_by)(filters) when is_list(filters) do
        query = from(e in @schema_module, where: ^filters, where: is_nil(e.deleted_at))

        query
        |> @repo.one()
      end

      @doc """
      [Repo] Fetches all results from the clauses.

          best_baguettes = Baguettes.find_by(kind: :best)
      """
      @spec find_by(filters :: Keyword.t() | map()) :: [Ecto.Schema.t()]
      def unquote(:find_by)(filters) when is_map(filters) do
<<<<<<< HEAD
        filters =
          filters
          |> Enum.map(fn {k, v} -> {k, v} end)
          |> find_by()
      end

      def unquote(:find_by)(filters) when is_list(filters) do
=======
        filters
        |> Enum.map(fn {k, v} -> {k, v} end)
        |> find_by()
      end

      def unquote(:find_by)(filters) when is_list(filters), do: find_by(filters, [])

      def unquote(:find_by)(filters, opts) when is_list(filters) do
>>>>>>> 43f857ba
        @schema_module
        |> where(^filters)
        |> @repo.all(opts)
      end

      @spec find_by(filters :: Keyword.t() | map(), opts :: Keyword.t()) :: [Ecto.Schema.t()]
      def unquote(:find_by)(filters, opts) when is_map(filters) do
        filters
        |> Enum.map(fn {k, v} -> {k, v} end)
        |> find_by(opts)
      end

      @doc """
      Similar to find_by/1 but ignore record if column :deleted_at is not nil
      This is very useful if you use soft_delete features

          best_baguettes = Baguettes.find_by(kind: :best)
      """
      @spec find_undeleted_by(filters :: Keyword.t() | map()) :: [Ecto.Schema.t()]
      def unquote(:find_undeleted_by)(filters) when is_map(filters) do
        filters
        |> Enum.map(fn {k, v} -> {k, v} end)
        |> find_undeleted_by()
      end

      def unquote(:find_undeleted_by)(filters) when is_list(filters) do
        query = from(e in @schema_module, where: ^filters, where: is_nil(e.deleted_at))

        query
        |> @repo.all()
      end

      @doc """
      Little helper to pick first record

          first_baguette = Baguettes.first()
      """
      @spec first() :: Ecto.Schema.t()
      def unquote(:first)() do
        @schema_module
        |> first()
        |> @repo.one()
      end

      @doc """
      Little helper to pick first records

          first_baguettes = Baguettes.first(42)
      """
      @spec first(count :: term) :: [Ecto.Schema.t()]
      def unquote(:first)(count) do
        query = from(e in @schema_module, order_by: [desc: e.id], limit: ^count)

        query
        |> @repo.all()
      end

      @doc """
      Little helper to pick last record. the last baguette is always the best !

          last_baguette = Baguettes.last()
      """
      @spec last() :: Ecto.Schema.t()
      def unquote(:last)() do
        @schema_module
        |> last()
        |> @repo.one()
      end

      @doc """
      Little helper to pick last records.

          last_baguettes = Baguettes.last(42)
      """
      @spec last(count :: term) :: [Ecto.Schema.t()]
      def unquote(:last)(count) do
        query = from(e in @schema_module, order_by: [asc: e.id], limit: ^count)

        query
        |> @repo.all()
      end

      @doc """
      Like `find_by/1` by returns a stream to handle large requests

          Repo.transaction(fn ->
            Baguettes.stream(kind: :best)
            |> Stream.chunk_every(@chunk_size)
            |> Stream.each(fn baguettes_chunk ->
              # eat them
            end)
            |> Stream.run()
          end)

      """
      @spec stream(filters :: Keyword.t() | map()) :: Enum.t()
      def unquote(:stream)(filters \\ []) do
        @repo.stream(from(b in @schema_module, where: ^filters))
      end

      @doc """
      [Repo] Preloads all associations on the given struct or structs.

          my_baguette = Baguettes.preload(baguette, [:floor, :boulanger])
      """
      @spec preload(structs_or_struct_or_nil, preloads :: term(), opts :: Keyword.t()) ::
              structs_or_struct_or_nil
            when structs_or_struct_or_nil: [Ecto.Schema.t()] | Ecto.Schema.t() | nil
      def unquote(:preload)(blob, preloads, opts \\ []) do
        blob |> @repo.preload(preloads, opts)
      end

      @doc """
      Count number of elements

          baguettes_count = Baguettes.count()
      """
      @spec count() :: integer()
      def unquote(:count)() do
        @repo.one(from(b in @schema_module, select: fragment("count(*)")))
      end

      @spec count(opts :: Keyword.t()) :: integer()
      def unquote(:count)(opts) do
        @repo.one(from(b in @schema_module, select: fragment("count(*)")), opts)
      end
    end
  end
end<|MERGE_RESOLUTION|>--- conflicted
+++ resolved
@@ -243,16 +243,8 @@
           best_baguettes = Baguettes.find_by(kind: :best)
       """
       @spec find_by(filters :: Keyword.t() | map()) :: [Ecto.Schema.t()]
+
       def unquote(:find_by)(filters) when is_map(filters) do
-<<<<<<< HEAD
-        filters =
-          filters
-          |> Enum.map(fn {k, v} -> {k, v} end)
-          |> find_by()
-      end
-
-      def unquote(:find_by)(filters) when is_list(filters) do
-=======
         filters
         |> Enum.map(fn {k, v} -> {k, v} end)
         |> find_by()
@@ -261,7 +253,6 @@
       def unquote(:find_by)(filters) when is_list(filters), do: find_by(filters, [])
 
       def unquote(:find_by)(filters, opts) when is_list(filters) do
->>>>>>> 43f857ba
         @schema_module
         |> where(^filters)
         |> @repo.all(opts)
