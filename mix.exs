defmodule EctoCrux.MixProject do
  use Mix.Project

  def project do
    [
      app: :ecto_crux,
      name: "EctoCrux",
<<<<<<< HEAD
      version: "1.1.4",
=======
      version: "1.1.5",
>>>>>>> 43f857ba
      elixir: "~> 1.8",
      elixirc_paths: elixirc_paths(Mix.env()),
      start_permanent: Mix.env() == :prod,
      description: "Crud concern to use in helper's schema implementation with Repo methods.",
      deps: deps(),
      package: package()
    ]
  end

  # Run "mix help compile.app" to learn about applications.
  def application do
    [
      extra_applications: [:logger]
    ]
  end

  defp package do
    [
      licenses: ["GNU GPLv3"],
      links: %{"GitHub" => "https://github.com/delight-data/ecto_crux"}
    ]
  end

  # Run "mix help deps" to learn about dependencies.
  defp deps do
    [
      {:ex_doc, ">= 0.0.0", only: :dev},
      {:ecto_sql, "~> 3.1.0", only: :dev}
    ]
  end

  # Specifies which paths to compile per environment.
  defp elixirc_paths(:dev), do: ["lib_sample", "lib"]
  defp elixirc_paths(:prod), do: ["lib"]
end<|MERGE_RESOLUTION|>--- conflicted
+++ resolved
@@ -5,11 +5,7 @@
     [
       app: :ecto_crux,
       name: "EctoCrux",
-<<<<<<< HEAD
-      version: "1.1.4",
-=======
       version: "1.1.5",
->>>>>>> 43f857ba
       elixir: "~> 1.8",
       elixirc_paths: elixirc_paths(Mix.env()),
       start_permanent: Mix.env() == :prod,
